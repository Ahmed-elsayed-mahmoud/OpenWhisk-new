--- conflicted
+++ resolved
@@ -217,26 +217,12 @@
     }
 
     val msgProvider = SpiLoader.get[MessagingProvider]
-<<<<<<< HEAD
-    if (!msgProvider.ensureTopic(config, topic = "completed" + instance, topicConfig = "completed")) {
-      abort(s"failure during msgProvider.ensureTopic for topic completed$instance")
-    }
-    if (!msgProvider.ensureTopic(config, topic = "health", topicConfig = "health")) {
-      abort(s"failure during msgProvider.ensureTopic for topic health")
-    }
-    if (!msgProvider.ensureTopic(config, topic = "cacheInvalidation", topicConfig = "cache-invalidation")) {
-      abort(s"failure during msgProvider.ensureTopic for topic cacheInvalidation")
-    }
-    if (!msgProvider.ensureTopic(config, topic = "overflow", topicConfig = "overflow")) {
-      abort(s"failure during msgProvider.ensureTopic for topic overflow")
-    }
-=======
->>>>>>> 6dce8dfe
 
     Map(
       "completed" + instance -> "completed",
       "health" -> "health",
       "cacheInvalidation" -> "cache-invalidation",
+      "overflow" -> "overflow",
       "events" -> "events").foreach {
       case (topic, topicConfigurationKey) =>
         if (msgProvider.ensureTopic(config, topic, topicConfigurationKey).isFailure) {
